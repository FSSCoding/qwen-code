--- conflicted
+++ resolved
@@ -27,12 +27,6 @@
 import { Config } from '../config/config.js';
 import { UserTierId } from '../code_assist/types.js';
 import { getCoreSystemPrompt, getCompressionPrompt } from './prompts.js';
-<<<<<<< HEAD
-import { ReadManyFilesTool } from '../tools/read-many-files.js';
-import { getFunctionCalls } from '../utils/generateContentResponseUtilities.js';
-=======
-import { getResponseText } from '../utils/generateContentResponseUtilities.js';
->>>>>>> 5349c4d0
 import { checkNextSpeaker } from '../utils/nextSpeakerChecker.js';
 import { reportError } from '../utils/errorReporting.js';
 import { GeminiChat } from './geminiChat.js';
@@ -46,21 +40,14 @@
   ContentGeneratorConfig,
   createContentGenerator,
 } from './contentGenerator.js';
+import { getFunctionCalls } from '../utils/generateContentResponseUtilities.js';
 import { ProxyAgent, setGlobalDispatcher } from 'undici';
 import { DEFAULT_GEMINI_FLASH_MODEL } from '../config/models.js';
 import { LoopDetectionService } from '../services/loopDetectionService.js';
 import { ideContext } from '../ide/ideContext.js';
 import { logNextSpeakerCheck } from '../telemetry/loggers.js';
-<<<<<<< HEAD
 import { NextSpeakerCheckEvent } from '../telemetry/types.js';
-=======
-import {
-  MalformedJsonResponseEvent,
-  NextSpeakerCheckEvent,
-} from '../telemetry/types.js';
-import { ClearcutLogger } from '../telemetry/clearcut-logger/clearcut-logger.js';
 import { IdeContext, File } from '../ide/ideContext.js';
->>>>>>> 5349c4d0
 
 function isThinkingSupported(model: string) {
   if (model.startsWith('gemini-2.5')) return true;
@@ -202,112 +189,6 @@
     });
   }
 
-<<<<<<< HEAD
-  private async getDirectoryContext(): Promise<string> {
-    const workspaceContext = this.config.getWorkspaceContext();
-    const workspaceDirectories = workspaceContext.getDirectories();
-
-    const folderStructures = await Promise.all(
-      workspaceDirectories.map((dir) =>
-        getFolderStructure(dir, {
-          fileService: this.config.getFileService(),
-        }),
-      ),
-    );
-
-    const folderStructure = folderStructures.join('\n');
-    const dirList = workspaceDirectories.map((dir) => `  - ${dir}`).join('\n');
-    const workingDirPreamble = `I'm currently working in the following directories:\n${dirList}\n Folder structures are as follows:\n${folderStructure}`;
-    return workingDirPreamble;
-  }
-
-  private async getEnvironment(): Promise<Part[]> {
-    const today = new Date().toLocaleDateString(undefined, {
-      weekday: 'long',
-      year: 'numeric',
-      month: 'long',
-      day: 'numeric',
-    });
-    const platform = process.platform;
-
-    const workspaceContext = this.config.getWorkspaceContext();
-    const workspaceDirectories = workspaceContext.getDirectories();
-
-    const folderStructures = await Promise.all(
-      workspaceDirectories.map((dir) =>
-        getFolderStructure(dir, {
-          fileService: this.config.getFileService(),
-        }),
-      ),
-    );
-
-    const folderStructure = folderStructures.join('\n');
-
-    let workingDirPreamble: string;
-    if (workspaceDirectories.length === 1) {
-      workingDirPreamble = `I'm currently working in the directory: ${workspaceDirectories[0]}`;
-    } else {
-      const dirList = workspaceDirectories
-        .map((dir) => `  - ${dir}`)
-        .join('\n');
-      workingDirPreamble = `I'm currently working in the following directories:\n${dirList}`;
-    }
-
-    const context = `
-  This is the Qwen Code. We are setting up the context for our chat.
-  Today's date is ${today}.
-  My operating system is: ${platform}
-  ${workingDirPreamble}
-  Here is the folder structure of the current working directories:\n
-  ${folderStructure}
-          `.trim();
-
-    const initialParts: Part[] = [{ text: context }];
-    const toolRegistry = await this.config.getToolRegistry();
-
-    // Add full file context if the flag is set
-    if (this.config.getFullContext()) {
-      try {
-        const readManyFilesTool = toolRegistry.getTool(
-          'read_many_files',
-        ) as ReadManyFilesTool;
-        if (readManyFilesTool) {
-          // Read all files in the target directory
-          const result = await readManyFilesTool.execute(
-            {
-              paths: ['**/*'], // Read everything recursively
-              useDefaultExcludes: true, // Use default excludes
-            },
-            AbortSignal.timeout(30000),
-          );
-          if (result.llmContent) {
-            initialParts.push({
-              text: `\n--- Full File Context ---\n${result.llmContent}`,
-            });
-          } else {
-            console.warn(
-              'Full context requested, but read_many_files returned no content.',
-            );
-          }
-        } else {
-          console.warn(
-            'Full context requested, but read_many_files tool not found.',
-          );
-        }
-      } catch (error) {
-        // Not using reportError here as it's a startup/config phase, not a chat/generation phase error.
-        console.error('Error reading full file context:', error);
-        initialParts.push({
-          text: '\n--- Error reading full file context ---',
-        });
-      }
-    }
-
-    return initialParts;
-  }
-
-=======
->>>>>>> 5349c4d0
   async startChat(extraHistory?: Content[]): Promise<GeminiChat> {
     this.forceFullIdeContext = true;
     const envParts = await getEnvironmentContext(this.config);
@@ -568,7 +449,7 @@
       const currentHistory = this.getChat().getHistory(true);
       const userMemory = this.config.getUserMemory();
       const systemPrompt = getCoreSystemPrompt(userMemory);
-      const environment = await this.getEnvironment();
+      const environment = await getEnvironmentContext(this.config);
 
       // Create a mock request content to count total tokens
       const mockRequestContent = [
@@ -714,12 +595,7 @@
             config: {
               ...requestConfig,
               systemInstruction,
-<<<<<<< HEAD
               tools,
-=======
-              responseJsonSchema: schema,
-              responseMimeType: 'application/json',
->>>>>>> 5349c4d0
             },
             contents,
           },
