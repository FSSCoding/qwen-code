/**
 * @license
 * Copyright 2025 Google LLC
 * SPDX-License-Identifier: Apache-2.0
 */

import { describe, it, expect, vi } from 'vitest';
import { WebFetchTool } from './web-fetch.js';
import { Config, ApprovalMode } from '../config/config.js';
import { ToolConfirmationOutcome } from './tools.js';

describe('WebFetchTool', () => {
  const mockConfig = {
    getApprovalMode: vi.fn(),
    setApprovalMode: vi.fn(),
    getProxy: vi.fn(),
  } as unknown as Config;

  describe('shouldConfirmExecute', () => {
    it('should return confirmation details with the correct prompt and urls', async () => {
      const tool = new WebFetchTool(mockConfig);
<<<<<<< HEAD
      const params = {
        url: 'https://example.com',
        prompt: 'summarize this page',
      };
      const confirmationDetails = await tool.shouldConfirmExecute(params);
=======
      const params = { prompt: 'fetch https://example.com' };
      const invocation = tool.build(params);
      const confirmationDetails = await invocation.shouldConfirmExecute(
        new AbortController().signal,
      );
>>>>>>> 25821739

      expect(confirmationDetails).toEqual({
        type: 'info',
        title: 'Confirm Web Fetch',
        prompt:
          'Fetch content from https://example.com and process with: summarize this page',
        urls: ['https://example.com'],
        onConfirm: expect.any(Function),
      });
    });

    it('should return github urls as-is in confirmation details', async () => {
      const tool = new WebFetchTool(mockConfig);
      const params = {
        url: 'https://github.com/google/gemini-react/blob/main/README.md',
        prompt: 'summarize the README',
      };
      const invocation = tool.build(params);
      const confirmationDetails = await invocation.shouldConfirmExecute(
        new AbortController().signal,
      );

      expect(confirmationDetails).toEqual({
        type: 'info',
        title: 'Confirm Web Fetch',
        prompt:
          'Fetch content from https://github.com/google/gemini-react/blob/main/README.md and process with: summarize the README',
        urls: ['https://github.com/google/gemini-react/blob/main/README.md'],
        onConfirm: expect.any(Function),
      });
    });

    it('should return false if approval mode is AUTO_EDIT', async () => {
      const tool = new WebFetchTool({
        ...mockConfig,
        getApprovalMode: () => ApprovalMode.AUTO_EDIT,
      } as unknown as Config);
<<<<<<< HEAD
      const params = {
        url: 'https://example.com',
        prompt: 'summarize this page',
      };
      const confirmationDetails = await tool.shouldConfirmExecute(params);
=======
      const params = { prompt: 'fetch https://example.com' };
      const invocation = tool.build(params);
      const confirmationDetails = await invocation.shouldConfirmExecute(
        new AbortController().signal,
      );
>>>>>>> 25821739

      expect(confirmationDetails).toBe(false);
    });

    it('should call setApprovalMode when onConfirm is called with ProceedAlways', async () => {
      const setApprovalMode = vi.fn();
      const tool = new WebFetchTool({
        ...mockConfig,
        setApprovalMode,
      } as unknown as Config);
<<<<<<< HEAD
      const params = {
        url: 'https://example.com',
        prompt: 'summarize this page',
      };
      const confirmationDetails = await tool.shouldConfirmExecute(params);
=======
      const params = { prompt: 'fetch https://example.com' };
      const invocation = tool.build(params);
      const confirmationDetails = await invocation.shouldConfirmExecute(
        new AbortController().signal,
      );
>>>>>>> 25821739

      if (
        confirmationDetails &&
        typeof confirmationDetails === 'object' &&
        'onConfirm' in confirmationDetails
      ) {
        await confirmationDetails.onConfirm(
          ToolConfirmationOutcome.ProceedAlways,
        );
      }

      expect(setApprovalMode).toHaveBeenCalledWith(ApprovalMode.AUTO_EDIT);
    });
  });
});<|MERGE_RESOLUTION|>--- conflicted
+++ resolved
@@ -19,19 +19,14 @@
   describe('shouldConfirmExecute', () => {
     it('should return confirmation details with the correct prompt and urls', async () => {
       const tool = new WebFetchTool(mockConfig);
-<<<<<<< HEAD
       const params = {
         url: 'https://example.com',
         prompt: 'summarize this page',
       };
-      const confirmationDetails = await tool.shouldConfirmExecute(params);
-=======
-      const params = { prompt: 'fetch https://example.com' };
       const invocation = tool.build(params);
       const confirmationDetails = await invocation.shouldConfirmExecute(
         new AbortController().signal,
       );
->>>>>>> 25821739
 
       expect(confirmationDetails).toEqual({
         type: 'info',
@@ -69,19 +64,14 @@
         ...mockConfig,
         getApprovalMode: () => ApprovalMode.AUTO_EDIT,
       } as unknown as Config);
-<<<<<<< HEAD
       const params = {
         url: 'https://example.com',
         prompt: 'summarize this page',
       };
-      const confirmationDetails = await tool.shouldConfirmExecute(params);
-=======
-      const params = { prompt: 'fetch https://example.com' };
       const invocation = tool.build(params);
       const confirmationDetails = await invocation.shouldConfirmExecute(
         new AbortController().signal,
       );
->>>>>>> 25821739
 
       expect(confirmationDetails).toBe(false);
     });
@@ -92,19 +82,14 @@
         ...mockConfig,
         setApprovalMode,
       } as unknown as Config);
-<<<<<<< HEAD
       const params = {
         url: 'https://example.com',
         prompt: 'summarize this page',
       };
-      const confirmationDetails = await tool.shouldConfirmExecute(params);
-=======
-      const params = { prompt: 'fetch https://example.com' };
       const invocation = tool.build(params);
       const confirmationDetails = await invocation.shouldConfirmExecute(
         new AbortController().signal,
       );
->>>>>>> 25821739
 
       if (
         confirmationDetails &&
