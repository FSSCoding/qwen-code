--- conflicted
+++ resolved
@@ -1,8 +1,4 @@
-<<<<<<< HEAD
 name: Qwen Scheduled PR Triage 🚀
-=======
-name: 'Gemini Scheduled PR Triage 🚀'
->>>>>>> 25821739
 
 on:
   schedule:
@@ -12,12 +8,7 @@
 jobs:
   audit-prs:
     timeout-minutes: 15
-<<<<<<< HEAD
     if: ${{ github.repository == 'QwenLM/qwen-code' }}
-=======
-    if: |-
-      ${{ github.repository == 'google-gemini/gemini-cli' }}
->>>>>>> 25821739
     permissions:
       contents: 'read'
       id-token: 'write'
@@ -30,27 +21,9 @@
       - name: 'Checkout'
         uses: 'actions/checkout@08c6903cd8c0fde910a37f88322edcfb5dd907a8' # ratchet:actions/checkout@v5
 
-<<<<<<< HEAD
       - name: Run PR Triage Script
         id: run_triage
         env:
           GITHUB_TOKEN: ${{ secrets.GITHUB_TOKEN }}
           GITHUB_REPOSITORY: ${{ github.repository }}
-        run: ./.github/scripts/pr-triage.sh
-=======
-      - name: 'Generate GitHub App Token'
-        id: 'generate_token'
-        uses: 'actions/create-github-app-token@a8d616148505b5069dccd32f177bb87d7f39123b' # ratchet:actions/create-github-app-token@v2
-        with:
-          app-id: '${{ secrets.APP_ID }}'
-          private-key: '${{ secrets.PRIVATE_KEY }}'
-
-      - name: 'Run PR Triage Script'
-        id: 'run_triage'
-        shell: 'bash'
-        env:
-          GITHUB_TOKEN: '${{ steps.generate_token.outputs.token }}'
-          GITHUB_REPOSITORY: '${{ github.repository }}'
-        run: |-
-          ./.github/scripts/pr-triage.sh
->>>>>>> 25821739
+        run: ./.github/scripts/pr-triage.sh